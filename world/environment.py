--- conflicted
+++ resolved
@@ -225,13 +225,8 @@
         
         # Compute new position after action
         self.orientation, new_pos = calc_new_position(action, self.speed, self.orientation, self.agent_angle, self.agent_pos, self.step_size)
-<<<<<<< HEAD
-        correct_new_pos, collided = calc_collision(old_pos, new_pos, self.agent_radius, self.width, self.height, self.all_obstacles)
-        self.agent_pos = correct_new_pos
-        self.vision_triangle = calc_vision_triangle(self.agent_pos, self.orientation, self.max_range, self.agent_radius)
-=======
         self.agent_pos, collided = calc_collision(old_pos, new_pos, self.agent_radius, self.width, self.height, self.all_obstacles)
-
+        
         # Apply environment stochasticity -> new position due to slippery-ness
         if env_stochasticity and not collided:  # if not collided, new_pos and correct_new_pos are the same --> intuition slippery-ness only has effect when no collisions happen
             old_pos_extra = self.agent_pos.copy()
@@ -240,7 +235,7 @@
             self.agent_pos, collided = calc_collision(old_pos_extra, new_pos, self.agent_radius, self.width, self.height, self.all_obstacles)      
 
         # Update delivery and battery information
->>>>>>> 8d8bc2ae
+        self.vision_triangle = calc_vision_triangle(self.agent_pos, self.orientation, self.max_range, self.agent_radius)
         self.carrying, self.item, self.delivered, pickup, delivered = update_delivery(
             action, self.carrying, self.speed, self.items, self.delivered, self.agent_pos, 
             self.agent_radius, self.item_radius, self.delivery_points, self.delivery_radius
